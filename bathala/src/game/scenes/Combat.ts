--- conflicted
+++ resolved
@@ -23,15 +23,10 @@
 } from "../../data/enemies/Act1Enemies";
 import { POKER_HAND_LIST, PokerHandInfo } from "../../data/poker/PokerHandReference";
 import { RelicManager } from "../../core/managers/RelicManager";
-<<<<<<< HEAD
 import { CombatUI } from "./combat/CombatUI";
 import { CombatDialogue } from "./combat/CombatDialogue";
 import { CombatAnimations } from "./combat/CombatAnimations";
 import { CombatDDA } from "./combat/CombatDDA";
-=======
-import { EnemyDialogueManager } from "../managers/EnemyDialogueManager";
-import { EnemyLoreUI } from "../managers/EnemyLoreUI";
->>>>>>> 30da6ccb
 
 /**
  * Combat Scene - Main card-based combat with Slay the Spire style UI
@@ -96,91 +91,6 @@
   private currentRelicTooltip!: Phaser.GameObjects.Container | null;
   private pokerHandInfoButton!: Phaser.GameObjects.Container;
 
-<<<<<<< HEAD
-=======
-  // DDA Debug UI
-  private ddaDebugContainer!: Phaser.GameObjects.Container | null;
-  private ddaDebugVisible: boolean = false;
-
-  // Managers
-  private enemyDialogueManager!: EnemyDialogueManager;
-  private enemyLoreUI!: EnemyLoreUI;
-
-  // Post-combat dialogue system
-  private creatureDialogues: Record<string, CreatureDialogue> = {
-    tikbalang_scout: {
-      name: "Tikbalang Scout",
-      spareDialogue: "Hah! You show mercy to a forest guardian turned to shadow? Once I guided lost souls to safety, but now... now I lead them astray. Still, your compassion awakens something deep in me. Take this blessing of sure footing.",
-      killDialogue: "My essence... it feeds the darkness you call shadow. You've only made the forest more treacherous, traveler!",
-      spareReward: { ginto: 45, diamante: 0, healthHealing: 8, bonusEffect: "Sure footing" },
-      killReward: { ginto: 70, diamante: 1, healthHealing: 0, bonusEffect: "Deceptive paths" },
-    },
-    balete_wraith: {
-      name: "Balete Wraith",
-      spareDialogue: "These roots once held sacred conversations between anito and Bathala, but the engkanto's lies... they poisoned our very essence. Spare me, and I'll grant you the wisdom of the sacred grove.",
-      killDialogue: "My spirit feeds the impostor's power! The forest remembers your violence, traveler!",
-      spareReward: { ginto: 45, diamante: 0, healthHealing: 8, bonusEffect: "Sacred grove wisdom" },
-      killReward: { ginto: 70, diamante: 1, healthHealing: 0, bonusEffect: "Cursed bark" },
-    },
-    sigbin_charger: {
-      name: "Sigbin Charger",
-      spareDialogue: "We once served Bathala faithfully, our hearts pure and our purpose noble. But the false god's whispers... they corrupted us. If you spare me, I'll share the secret of the night paths.",
-      killDialogue: "Take my power, but beware—darkness flows to the one who commands shadows!",
-      spareReward: { ginto: 55, diamante: 0, healthHealing: 7, bonusEffect: "Night path secrets" },
-      killReward: { ginto: 80, diamante: 1, healthHealing: 0, bonusEffect: "Heart of shadow" },
-    },
-    duwende_trickster: {
-      name: "Duwende Trickster",
-      spareDialogue: "You have the eyes of one who sees beyond surface, mortal. We are indeed spirits of great power, though the engkanto's web has twisted our nature. Accept this gift of hidden sight.",
-      killDialogue: "My tricks scatter to the wind, but the forest remembers! Your ruthlessness feeds the impostor's growing strength!",
-      spareReward: { ginto: 40, diamante: 0, healthHealing: 5, bonusEffect: "Hidden sight" },
-      killReward: { ginto: 60, diamante: 1, healthHealing: 0, bonusEffect: "Mischievous whispers" },
-    },
-    tiyanak_ambusher: {
-      name: "Tiyanak Ambusher",
-      spareDialogue: "Innocent? Yes, once I was just a babe lost between realms... but the false god's corruption runs deep. Your mercy stirs something in my cursed heart. Take this blessing of true sight.",
-      killDialogue: "You strike at innocence, but know this—your violence feeds the shadow that corrupts all!",
-      spareReward: { ginto: 35, diamante: 0, healthHealing: 15, bonusEffect: "True sight" },
-      killReward: { ginto: 55, diamante: 1, healthHealing: 0, bonusEffect: "Crying echo" },
-    },
-    amomongo: {
-      name: "Amomongo",
-      spareDialogue: "My claws once only defended the mountain folk from true threats. The engkanto's poison has changed my purpose. Your mercy awakens old memories. Take this strength.",
-      killDialogue: "My bones may break, but the shadow grows stronger with each soul you destroy!",
-      spareReward: { ginto: 45, diamante: 0, healthHealing: 8, bonusEffect: "Primal strength" },
-      killReward: { ginto: 70, diamante: 1, healthHealing: 0, bonusEffect: "Bleeding claws" },
-    },
-    bungisngis: {
-      name: "Bungisngis",
-      spareDialogue: "Ha ha ha! You have the spirit of a true mountain dweller! Once we laughed with joy, not malice. Take this gift of hearty laughter to protect you.",
-      killDialogue: "My laughter dies, but the echo haunts... and the shadow grows stronger!",
-      spareReward: { ginto: 45, diamante: 0, healthHealing: 8, bonusEffect: "Joyful resilience" },
-      killReward: { ginto: 70, diamante: 1, healthHealing: 0, bonusEffect: "Maddening laughter" },
-    },
-    kapre_shade: {
-      name: "Kapre Shade",
-      spareDialogue: "In my tree, I once smoked in peace, guardian of the forest paths. The false god's corruption has made me a shadow of my former self. Your mercy stirs the old honor. Take this blessing of forest protection.",
-      killDialogue: "Burn me down, but the smoke carries the impostor's whispers! Your violence only feeds the growing shadow!",
-      spareReward: { ginto: 80, diamante: 1, healthHealing: 20, bonusEffect: "Forest protection" },
-      killReward: { ginto: 120, diamante: 2, healthHealing: 0, bonusEffect: "Smoke whispers" },
-    },
-    tawong_lipod: {
-      name: "Tawong Lipod",
-      spareDialogue: "Ah... you move with the wind's understanding. We once brought harmony to the Bikol lands, before the false god's lies. Accept this gift of swift movement and hidden sight.",
-      killDialogue: "You cannot scatter what has no form! The wind remembers your violence, and it feeds the impostor's power!",
-      spareReward: { ginto: 80, diamante: 1, healthHealing: 20, bonusEffect: "Wind's grace" },
-      killReward: { ginto: 120, diamante: 2, healthHealing: 0, bonusEffect: "Air superiority" },
-    },
-    mangangaway: {
-      name: "Mangangaway",
-      spareDialogue: "Wise traveler... you see through my curses to the spirit beneath. I was once a healer, a protector of the people. Take this gift of protection against the false god's influence.",
-      killDialogue: "My curses may end, but the shadow you serve grows stronger! Your power feeds the impostor's corruption!",
-      spareReward: { ginto: 150, diamante: 3, healthHealing: 30, bonusEffect: "Hex protection" },
-      killReward: { ginto: 200, diamante: 5, healthHealing: 0, bonusEffect: "Curse mastery" },
-    },
-  };
-
->>>>>>> 30da6ccb
   constructor() {
     super({ key: "Combat" });
   }
@@ -334,33 +244,6 @@
   }
 
   /**
-<<<<<<< HEAD
-=======
-   * Show Prologue-style dialogue at start of battle
-   */
-  private showBattleStartDialogue(): void {
-    this.enemyDialogueManager.showBattleStartDialogue(
-      this.combatState.enemy,
-      () => {
-        // Show enemy dialogue after player dialogue is removed
-        this.time.delayedCall(100, () => {
-          this.showEnemyDialogue();
-        });
-      }
-    );
-  }
-
-  /**
-   * Show Prologue-style enemy dialogue at top of screen
-   */
-  private showEnemyDialogue(): void {
-    const enemyName = this.combatState.enemy.name;
-    const enemySpriteKey = this.getEnemySpriteKey(enemyName);
-    this.enemyDialogueManager.showEnemyDialogue(this.combatState.enemy, enemySpriteKey);
-  }
-
-  /**
->>>>>>> 30da6ccb
    * Initialize combat state with player and enemy
    */
   private initializeCombat(nodeType: string, enemyId?: string): void {
@@ -473,45 +356,8 @@
     this.bestHandAchieved = "high_card";
     this.isActionProcessing = false;
     
-<<<<<<< HEAD
     // Initialize DDA tracking and apply adjustments
     this.dda.initializeDDA();
-=======
-    // Initialize DDA tracking if available
-    try {
-      this.dda = RuleBasedDDA.getInstance();
-      this.combatStartTime = Date.now();
-      this.initialPlayerHealth = player.currentHealth;
-      this.totalDiscardsUsed = 0;
-      
-      // Apply current DDA difficulty adjustments to enemy
-      const adjustment = this.dda.getCurrentDifficultyAdjustment();
-      console.log("DDA Adjustment:", {
-        tier: adjustment.tier,
-        healthMultiplier: adjustment.enemyHealthMultiplier,
-        damageMultiplier: adjustment.enemyDamageMultiplier,
-        originalDamage: this.combatState.enemy.damage,
-        originalHealth: this.combatState.enemy.maxHealth
-      });
-      
-      this.combatState.enemy.maxHealth = Math.round(this.combatState.enemy.maxHealth * adjustment.enemyHealthMultiplier);
-      this.combatState.enemy.currentHealth = this.combatState.enemy.maxHealth;
-      this.combatState.enemy.damage = Math.round(this.combatState.enemy.damage * adjustment.enemyDamageMultiplier);
-      
-      console.log("DDA Applied:", {
-        newDamage: this.combatState.enemy.damage,
-        newHealth: this.combatState.enemy.maxHealth
-      });
-      
-      // Update initial intent to reflect DDA-modified damage
-      if (this.combatState.enemy.intent.type === "attack") {
-        this.combatState.enemy.intent.value = this.combatState.enemy.damage;
-        this.combatState.enemy.intent.description = `Attacks for ${this.combatState.enemy.damage} damage`;
-      }
-    } catch (error) {
-      console.warn("DDA not available, skipping DDA initialization:", error);
-    }
->>>>>>> 30da6ccb
     
     // Apply start-of-combat relic effects
     RelicManager.applyStartOfCombatEffects(this.combatState.player);
@@ -519,268 +365,6 @@
     // Try to summon minion with Kapre's Cigar
     RelicManager.tryKapresCigarSummon(this, this.combatState.player);
   }
-<<<<<<< HEAD
-=======
-
-  /**
-   * Get enemy based on node type
-   */
-  private getEnemyForNodeType(nodeType: string): Omit<Enemy, "id"> {
-    switch (nodeType) {
-      case "elite":
-        return getRandomEliteEnemy();
-      case "boss":
-        return getBossEnemy();
-      case "common":
-      case "combat":
-      default:
-        return getRandomCommonEnemy();
-    }
-  }
-
-  /**
-   * Get a specific enemy by their ID/name
-   */
-  private getSpecificEnemyById(enemyId: string): Omit<Enemy, "id"> {
-    const enemy = getEnemyByName(enemyId);
-    
-    // If enemy not found by name, fallback to random common enemy
-    if (!enemy) {
-      console.warn(`Enemy "${enemyId}" not found, using random common enemy`);
-      return getRandomCommonEnemy();
-    }
-    
-    return enemy;
-  }
-
-  /**
-   * Generate unique enemy ID
-   */
-  private generateEnemyId(enemyName: string): string {
-    return enemyName.toLowerCase().replace(/\s+/g, "_") + "_" + Date.now();
-  }
-
-  private getEnemySpriteKey(enemyName: string): string {
-    const lowerCaseName = enemyName.toLowerCase();
-    
-    // Map enemy names to combat sprite keys
-    if (lowerCaseName.includes("tikbalang")) return "tikbalang_combat";
-    if (lowerCaseName.includes("balete")) return "balete_combat";
-    if (lowerCaseName.includes("sigbin")) return "sigbin_combat";
-    if (lowerCaseName.includes("duwende")) return "duwende_combat";
-    if (lowerCaseName.includes("tiyanak")) return "tiyanak_combat";
-    if (lowerCaseName.includes("amomongo")) return "amomongo_combat";
-    if (lowerCaseName.includes("bungisngis")) return "bungisngis_combat";
-    if (lowerCaseName.includes("kapre")) return "kapre_combat";
-    if (lowerCaseName.includes("tawong lipod") || lowerCaseName.includes("tawonglipod")) return "tawonglipod_combat";
-    if (lowerCaseName.includes("mangangaway")) return "mangangaway_combat";
-    
-    // Fallback for any other case - use available combat sprites
-    const spriteOptions = ["balete_combat", "sigbin_combat", "tikbalang_combat", "duwende_combat"];
-    const randomIndex = Math.floor(Math.random() * spriteOptions.length);
-    return spriteOptions[randomIndex];
-  }
-
-  /**
-   * Create the combat UI layout
-   */
-  private createCombatUI(): void {
-    // Get screen dimensions
-    const screenWidth = this.cameras.main.width;
-    const screenHeight = this.cameras.main.height;
-    
-    // Title
-    this.add
-      .text(screenWidth/2, 30, "Combat - Forest Encounter", {
-        fontFamily: "dungeon-mode",
-        fontSize: 28,
-        color: "#e8eced",
-        align: "center",
-      })
-      .setOrigin(0.5);
-
-    // Player section (left side)
-    this.createPlayerUI();
-
-    // Enemy section (right side)
-    this.createEnemyUI();
-
-    // Card hand area (bottom)
-    this.createHandUI();
-
-    // Played hand area (center)
-    this.createPlayedHandUI();
-
-    // Action buttons
-    this.createActionButtons();
-
-    // Damage preview
-    this.createDamagePreview();
-
-    // Turn display
-    this.createTurnUI();
-
-    // Relics display
-    this.createRelicsUI();
-
-    // Action result display
-    this.createActionResultUI();
-  }
-
-  /**
-   * Create player UI elements
-   */
-  private createPlayerUI(): void {
-    const screenWidth = this.cameras.main.width;
-    const screenHeight = this.cameras.main.height;
-    
-    const playerX = screenWidth * 0.25; // 25% from left
-    const playerY = screenHeight * 0.4; // 40% from top
-
-    // Create player shadow circle
-    this.playerShadow = this.add.graphics();
-    this.playerShadow.fillStyle(0x000000, 0.3); // Black with 30% opacity
-    this.playerShadow.fillEllipse(playerX, playerY + 60, 80, 20); // Oval shadow below player
-
-    // Player sprite with idle animation
-    this.playerSprite = this.add.sprite(playerX, playerY, "combat_player");
-    this.playerSprite.setScale(2); // Scale up from 32x64 to 64x128
-    this.playerSprite.setFlipX(true); // Flip to face right (toward enemy)
-
-    // Try to play animation, fallback if it fails
-    try {
-      this.playerSprite.play("player_idle");
-    } catch (error) {
-      console.warn("Player idle animation not found, using static sprite");
-    }
-
-    // Player name with Prologue styling
-    this.add
-      .text(playerX, playerY - 120, this.combatState.player.name, {
-        fontFamily: "dungeon-mode",
-        fontSize: 24,
-        color: "#77888C", // Use Prologue's text color
-        align: "center",
-        stroke: "#150E10",
-        strokeThickness: 1
-      })
-      .setOrigin(0.5);
-
-    // Health display with better spacing
-    this.playerHealthText = this.add
-      .text(playerX, playerY + 85, "", {
-        fontFamily: "dungeon-mode",
-        fontSize: 20,
-        color: "#ff6b6b",
-        align: "center",
-        stroke: "#000000",
-        strokeThickness: 1
-      })
-      .setOrigin(0.5);
-
-    // Block display with improved spacing
-    this.playerBlockText = this.add
-      .text(playerX, playerY + 110, "", {
-        fontFamily: "dungeon-mode",
-        fontSize: 18,
-        color: "#4ecdc4",
-        align: "center",
-        stroke: "#000000",
-        strokeThickness: 1
-      })
-      .setOrigin(0.5);
-
-    this.playerStatusContainer = this.add.container(playerX, playerY + 140);
-
-    this.updatePlayerUI();
-  }
-
-  /**
-   * Create enemy UI elements
-   */
-  private createEnemyUI(): void {
-    const screenWidth = this.cameras.main.width;
-    const screenHeight = this.cameras.main.height;
-    
-    const enemyX = screenWidth * 0.75; // 75% from left
-    const enemyY = screenHeight * 0.4; // 40% from top
-    
-    // Create enemy shadow circle
-    this.enemyShadow = this.add.graphics();
-    this.enemyShadow.fillStyle(0x000000, 0.3); // Black with 30% opacity
-    this.enemyShadow.fillEllipse(enemyX, enemyY + 90, 120, 30); // Larger oval shadow below enemy
-
-    const enemyName = this.combatState.enemy.name;
-    const enemySpriteKey = this.getEnemySpriteKey(enemyName);
-    const enemyAnimationKey = `${enemySpriteKey}_idle`;
-
-    // Enemy sprite with idle animation
-    this.enemySprite = this.add.sprite(enemyX, enemyY, enemySpriteKey);
-
-    // Scale the sprite to fit within a 250x250 box while maintaining aspect ratio
-    const sprite = this.enemySprite;
-    const targetWidth = 250;
-    const targetHeight = 250;
-    const scale = Math.min(targetWidth / sprite.width, targetHeight / sprite.height);
-    sprite.setScale(scale);
-
-
-
-    // Enemy name with Prologue styling and better spacing
-    this.add
-      .text(enemyX, enemyY - 180, this.combatState.enemy.name, {
-        fontFamily: "dungeon-mode",
-        fontSize: 28,
-        color: "#77888C", // Use Prologue's text color
-        align: "center",
-        stroke: "#150E10",
-        strokeThickness: 2
-      })
-      .setOrigin(0.5);
-
-    // Health display with improved spacing and stroke
-    this.enemyHealthText = this.add
-      .text(enemyX, enemyY - 150, "", {
-        fontFamily: "dungeon-mode",
-        fontSize: 24,
-        color: "#ff6b6b",
-        align: "center",
-        stroke: "#000000",
-        strokeThickness: 2
-      })
-      .setOrigin(0.5);
-
-    // Block display with improved spacing and stroke
-    this.enemyBlockText = this.add
-      .text(enemyX, enemyY - 120, "", {
-        fontFamily: "dungeon-mode",
-        fontSize: 20,
-        color: "#4ecdc4",
-        align: "center",
-        stroke: "#000000",
-        strokeThickness: 1
-      })
-      .setOrigin(0.5);
-
-    // Intent display with better spacing
-    this.enemyIntentText = this.add
-      .text(enemyX, enemyY + 180, "", {
-        fontFamily: "dungeon-mode",
-        fontSize: 20,
-        color: "#feca57",
-        align: "center",
-        wordWrap: { width: 200 },
-        stroke: "#000000",
-        strokeThickness: 1
-      })
-      .setOrigin(0.5);
-
-    // Status effects container with improved spacing
-    this.enemyStatusContainer = this.add.container(enemyX, enemyY + 210);
-
-    // Information button for enemy lore
-    this.enemyLoreUI.createInfoButton(enemyX, enemyY - 200, this.combatState.enemy);
->>>>>>> 30da6ccb
 
   /**
    * Get enemy based on node type
@@ -4277,219 +3861,6 @@
   }
 
   /**
-<<<<<<< HEAD
-=======
-   * Create DDA debug overlay for testing
-   */
-  private createDDADebugOverlay(): void {
-    const screenWidth = this.cameras.main.width;
-    const screenHeight = this.cameras.main.height;
-    
-    // Create container for debug UI
-    this.ddaDebugContainer = this.add.container(screenWidth - 250, 10);
-    this.ddaDebugContainer.setDepth(1000);
-    this.ddaDebugContainer.setVisible(false);
-    
-    // Background panel
-    const panelWidth = 240;
-    const panelHeight = 200;
-    const bg = this.add.rectangle(0, 0, panelWidth, panelHeight, 0x000000, 0.8);
-    bg.setOrigin(0, 0);
-    this.ddaDebugContainer.add(bg);
-    
-    // Title
-    const title = this.add.text(panelWidth / 2, 10, "DDA Debug", {
-      fontFamily: "dungeon-mode",
-      fontSize: 16,
-      color: "#4ecdc4",
-      align: "center"
-    }).setOrigin(0.5, 0);
-    this.ddaDebugContainer.add(title);
-    
-    // Note
-    const note = this.add.text(panelWidth / 2, 25, "(Current combat settings)", {
-      fontFamily: "dungeon-mode",
-      fontSize: 9,
-      color: "#888888",
-      align: "center"
-    }).setOrigin(0.5, 0);
-    this.ddaDebugContainer.add(note);
-    
-    // Get current DDA state
-    const pps = this.dda.getPlayerPPS();
-    const adjustment = this.dda.getCurrentDifficultyAdjustment();
-    
-    let yPos = 40;
-    const leftMargin = 10;
-    
-    // PPS Info
-    const ppsText = this.add.text(leftMargin, yPos, `PPS: ${pps.currentPPS.toFixed(2)}`, {
-      fontFamily: "dungeon-mode",
-      fontSize: 12,
-      color: "#ffffff"
-    });
-    this.ddaDebugContainer.add(ppsText);
-    yPos += 18;
-    
-    // Tier Info
-    const tierColor = this.getTierColor(pps.tier);
-    const tierText = this.add.text(leftMargin, yPos, `Tier: ${pps.tier}`, {
-      fontFamily: "dungeon-mode",
-      fontSize: 12,
-      color: tierColor
-    });
-    this.ddaDebugContainer.add(tierText);
-    yPos += 18;
-    
-    // Combat count
-    const combatText = this.add.text(leftMargin, yPos, `Combats: ${pps.totalCombatsCompleted}`, {
-      fontFamily: "dungeon-mode",
-      fontSize: 11,
-      color: "#aaaaaa"
-    });
-    this.ddaDebugContainer.add(combatText);
-    yPos += 18;
-    
-    // Calibration status
-    const calibrationText = this.add.text(leftMargin, yPos, `Calibrating: ${pps.isCalibrating ? 'Yes' : 'No'}`, {
-      fontFamily: "dungeon-mode",
-      fontSize: 11,
-      color: pps.isCalibrating ? "#ffa502" : "#666666"
-    });
-    this.ddaDebugContainer.add(calibrationText);
-    yPos += 15;
-    
-    // Current combat info
-    const combatInfoText = this.add.text(leftMargin, yPos, `This Combat: Turn ${this.turnCount || 0}`, {
-      fontFamily: "dungeon-mode",
-      fontSize: 10,
-      color: "#aaaaaa"
-    });
-    this.ddaDebugContainer.add(combatInfoText);
-    yPos += 20;
-    
-    // Modifiers section
-    const modifiersTitle = this.add.text(panelWidth / 2, yPos, "─ Active Modifiers ─", {
-      fontFamily: "dungeon-mode",
-      fontSize: 10,
-      color: "#888888",
-      align: "center"
-    }).setOrigin(0.5, 0);
-    this.ddaDebugContainer.add(modifiersTitle);
-    yPos += 16;
-    
-    // Enemy modifiers
-    const enemyText = this.add.text(leftMargin, yPos, `Enemy HP: ${(adjustment.enemyHealthMultiplier * 100).toFixed(0)}%`, {
-      fontFamily: "dungeon-mode",
-      fontSize: 10,
-      color: "#ff6b6b"
-    });
-    this.ddaDebugContainer.add(enemyText);
-    yPos += 14;
-    
-    const damageText = this.add.text(leftMargin, yPos, `Enemy DMG: ${(adjustment.enemyDamageMultiplier * 100).toFixed(0)}%`, {
-      fontFamily: "dungeon-mode",
-      fontSize: 10,
-      color: "#ff6b6b"
-    });
-    this.ddaDebugContainer.add(damageText);
-    yPos += 14;
-    
-    // Economic modifiers
-    const goldText = this.add.text(leftMargin, yPos, `Gold: ${(adjustment.goldRewardMultiplier * 100).toFixed(0)}%`, {
-      fontFamily: "dungeon-mode",
-      fontSize: 10,
-      color: "#ffd93d"
-    });
-    this.ddaDebugContainer.add(goldText);
-    
-    // Toggle button
-    const toggleButton = this.add.text(screenWidth - 270, screenHeight - 30, "[D] DDA Info", {
-      fontFamily: "dungeon-mode",
-      fontSize: 12,
-      color: "#4ecdc4",
-      backgroundColor: "#000000",
-      padding: { x: 8, y: 4 }
-    }).setOrigin(0, 1);
-    toggleButton.setInteractive({ useHandCursor: true });
-    toggleButton.on('pointerdown', () => this.toggleDDADebug());
-    
-    // Keyboard shortcut
-    this.input.keyboard?.on('keydown-D', () => {
-      this.toggleDDADebug();
-    });
-  }
-  
-  /**
-   * Toggle DDA debug overlay visibility
-   */
-  private toggleDDADebug(): void {
-    this.ddaDebugVisible = !this.ddaDebugVisible;
-    if (this.ddaDebugContainer) {
-      this.ddaDebugContainer.setVisible(this.ddaDebugVisible);
-      
-      // Update values when showing
-      if (this.ddaDebugVisible) {
-        this.updateDDADebugOverlay();
-      }
-    }
-  }
-  
-  /**
-   * Update DDA debug overlay with current values
-   */
-  private updateDDADebugOverlay(): void {
-    if (!this.ddaDebugContainer || !this.ddaDebugVisible) return;
-    
-    // Get current DDA state
-    const pps = this.dda.getPlayerPPS();
-    const adjustment = this.dda.getCurrentDifficultyAdjustment();
-    
-    // Update all text elements
-    const children = this.ddaDebugContainer.list;
-    
-    // PPS (index 3 - after bg, title, note)
-    (children[3] as Phaser.GameObjects.Text).setText(`PPS: ${pps.currentPPS.toFixed(2)}`);
-    
-    // Tier (index 4)
-    const tierColor = this.getTierColor(pps.tier);
-    (children[4] as Phaser.GameObjects.Text).setText(`Tier: ${pps.tier}`);
-    (children[4] as Phaser.GameObjects.Text).setColor(tierColor);
-    
-    // Combat count (index 5)
-    (children[5] as Phaser.GameObjects.Text).setText(`Combats: ${pps.totalCombatsCompleted}`);
-    
-    // Calibration (index 6)
-    (children[6] as Phaser.GameObjects.Text).setText(`Calibrating: ${pps.isCalibrating ? 'Yes' : 'No'}`);
-    (children[6] as Phaser.GameObjects.Text).setColor(pps.isCalibrating ? "#ffa502" : "#666666");
-    
-    // Current combat info (index 7)
-    (children[7] as Phaser.GameObjects.Text).setText(`This Combat: Turn ${this.turnCount || 0}`);
-    
-    // Enemy HP (index 9 - after modifiers title)
-    (children[9] as Phaser.GameObjects.Text).setText(`Enemy HP: ${(adjustment.enemyHealthMultiplier * 100).toFixed(0)}%`);
-    
-    // Enemy DMG (index 10)
-    (children[10] as Phaser.GameObjects.Text).setText(`Enemy DMG: ${(adjustment.enemyDamageMultiplier * 100).toFixed(0)}%`);
-    
-    // Gold (index 11)
-    (children[11] as Phaser.GameObjects.Text).setText(`Gold: ${(adjustment.goldRewardMultiplier * 100).toFixed(0)}%`);
-  }
-  
-  /**
-   * Get color for difficulty tier
-   */
-  private getTierColor(tier: string): string {
-    switch (tier) {
-      case "struggling": return "#ff4757";
-      case "learning": return "#ffa502";
-      case "thriving": return "#2ed573";
-      case "mastering": return "#4ecdc4";
-      default: return "#ffffff";
-    }
-  }
-  
->>>>>>> 30da6ccb
   /**
    * Hide all UI elements during special attack for cinematic effect
    */
