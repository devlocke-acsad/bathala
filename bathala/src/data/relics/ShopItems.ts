import { Relic } from "../../core/types/CombatTypes";

/**
 * Shop Items for Bathala
 * Based on Filipino mythology - Chapter 1: The Corrupted Ancestral Forests
 */

export interface ShopItem {
  id: string;
  name: string;
  description: string;
  type: "relic" | "potion" | "card";
  item: Relic | any; // For now, we'll focus on relics
  price: number;
  currency: "ginto" | "diamante";
  emoji: string;
}

// Common shop relics (updated to match Act 1 relics)
export const shopRelics: ShopItem[] = [
  {
<<<<<<< HEAD
    id: "shop_earthwardens_plate",
    name: "Earthwarden's Plate",
    description: "Forged from the sacred linga stones of the mountain spirits. Start each combat with 5 Block that cannot be broken by non-attack damage.",
    type: "relic",
    item: {
      id: "earthwardens_plate",
      name: "Earthwarden's Plate",
      description: "Forged from the sacred linga stones of the mountain spirits. Start each combat with 5 Block that cannot be broken by non-attack damage.",
      emoji: "🛡️"
=======
    id: "shop_tikbalangs_hoof",
    name: "Tikbalang's Hoof",
    description: "Gain 10% chance to dodge attacks. Inspiration: Trickery (Ramos, 1990)",
    type: "relic",
    item: {
      id: "tikbalangs_hoof",
      name: "Tikbalang's Hoof",
      description: "Gain 10% chance to dodge attacks. Inspiration: Trickery (Ramos, 1990)",
      emoji: "🐴"
>>>>>>> b3ceebb8
    },
    price: 150,
    currency: "ginto",
    emoji: "🐴"
  },
  {
<<<<<<< HEAD
    id: "shop_swift_wind_agimat",
    name: "Agimat of the Swift Wind",
    description: "A blessed talisman that captures the essence of Tikbalang's speed. Start each combat with 1 additional discard charge.",
    type: "relic",
    item: {
      id: "swift_wind_agimat",
      name: "Agimat of the Swift Wind",
      description: "A blessed talisman that captures the essence of Tikbalang's speed. Start each combat with 1 additional discard charge.",
      emoji: "💨"
=======
    id: "shop_balete_root",
    name: "Balete Root",
    description: "Gain 2 Block for each Lupa card played. Inspiration: Portals (Samar, 2019)",
    type: "relic",
    item: {
      id: "balete_root",
      name: "Balete Root",
      description: "Gain 2 Block for each Lupa card played. Inspiration: Portals (Samar, 2019)",
      emoji: "🌳"
>>>>>>> b3ceebb8
    },
    price: 120,
    currency: "ginto",
    emoji: "🌳"
  },
  {
<<<<<<< HEAD
    id: "shop_ember_fetish",
    name: "Ember Fetish",
    description: "Carved from the heart of a banana tree at midnight and blessed by Apolaki's flame. At the start of your turn, if you have no Block, gain 3 Strength.",
    type: "relic",
    item: {
      id: "ember_fetish",
      name: "Ember Fetish",
      description: "Carved from the heart of a banana tree at midnight and blessed by Apolaki's flame. At the start of your turn, if you have no Block, gain 3 Strength.",
      emoji: "🔥"
=======
    id: "shop_sigbin_heart",
    name: "Sigbin Heart",
    description: "Deal 5 additional damage when you Burst. Inspiration: Amulets (Eugenio, 2001)",
    type: "relic",
    item: {
      id: "sigbin_heart",
      name: "Sigbin Heart",
      description: "Deal 5 additional damage when you Burst. Inspiration: Amulets (Eugenio, 2001)",
      emoji: "❤️"
>>>>>>> b3ceebb8
    },
    price: 100,
    currency: "ginto",
    emoji: "❤️"
  },
  {
    id: "shop_umalagad_spirit",
    name: "Umalagad's Spirit",
    description: "The protective essence of a sea serpent that guides travelers. Gain 1 temporary Dexterity at the start of each combat.",
    type: "relic",
    item: {
      id: "umalagad_spirit",
      name: "Umalagad's Spirit",
      description: "The protective essence of a sea serpent that guides travelers. Gain 1 temporary Dexterity at the start of each combat.",
      emoji: "🐍"
    },
    price: 130,
    currency: "ginto",
    emoji: "🐍"
  },
  {
    id: "shop_merchants_scale",
    name: "Merchant's Scale",
    description: "A balance blessed by Lakambini to ensure fair trade. All shop items are 20% cheaper.",
    type: "relic",
    item: {
      id: "merchants_scale",
      name: "Merchant's Scale",
      description: "A balance blessed by Lakambini to ensure fair trade. All shop items are 20% cheaper.",
      emoji: "⚖️"
    },
    price: 200,
    currency: "ginto",
    emoji: "⚖️"
  },
  {
<<<<<<< HEAD
    id: "shop_babaylans_talisman",
    name: "Babaylan's Talisman",
    description: "A sacred amulet blessed by the ancient shamans. Your hand is always considered one tier higher when evaluating poker hands.",
    type: "relic",
    item: {
      id: "babaylans_talisman",
      name: "Babaylan's Talisman",
      description: "A sacred amulet blessed by the ancient shamans. Your hand is always considered one tier higher when evaluating poker hands.",
      emoji: "📿"
=======
    id: "shop_forest_wardens_bark",
    name: "Forest Warden's Bark",
    description: "Gain 1 Strength for each Hangin card played.",
    type: "relic",
    item: {
      id: "forest_wardens_bark",
      name: "Forest Warden's Bark",
      description: "Gain 1 Strength for each Hangin card played.",
      emoji: "🌿"
>>>>>>> b3ceebb8
    },
    price: 160,
    currency: "ginto",
    emoji: "🌿"
  },
  {
<<<<<<< HEAD
    id: "shop_ancestral_blade",
    name: "Ancestral Blade",
    description: "A kampilan blessed by the spirits of your ancestors. Each time you play a Flush, gain 2 temporary Strength.",
    type: "relic",
    item: {
      id: "ancestral_blade",
      name: "Ancestral Blade",
      description: "A kampilan blessed by the spirits of your ancestors. Each time you play a Flush, gain 2 temporary Strength.",
      emoji: "⚔️"
=======
    id: "shop_wind_dancers_tassel",
    name: "Wind Dancer's Tassel",
    description: "Gain 1 additional discard charge each combat.",
    type: "relic",
    item: {
      id: "wind_dancers_tassel",
      name: "Wind Dancer's Tassel",
      description: "Gain 1 additional discard charge each combat.",
      emoji: "🎐"
>>>>>>> b3ceebb8
    },
    price: 140,
    currency: "ginto",
    emoji: "🎐"
  },
  {
<<<<<<< HEAD
    id: "shop_tidal_amulet",
    name: "Tidal Amulet",
    description: "An enchanted piece of coral that pulses with the rhythm of the sea. At the end of your turn, heal 2 HP for each card in your hand.",
    type: "relic",
    item: {
      id: "tidal_amulet",
      name: "Tidal Amulet",
      description: "An enchanted piece of coral that pulses with the rhythm of the sea. At the end of your turn, heal 2 HP for each card in your hand.",
      emoji: "🌊"
=======
    id: "shop_anito_stone",
    name: "Anito Stone",
    description: "At the start of combat, gain Block equal to 3 times the number of different suits in your hand.",
    type: "relic",
    item: {
      id: "anito_stone",
      name: "Anito Stone",
      description: "At the start of combat, gain Block equal to 3 times the number of different suits in your hand.",
      emoji: "🗿"
>>>>>>> b3ceebb8
    },
    price: 180,
    currency: "ginto",
<<<<<<< HEAD
    emoji: "🌊"
  },
  {
    id: "shop_sarimanok_feather",
    name: "Sarimanok Feather",
    description: "A radiant feather from the mythical bird that brings prosperity. Whenever you play a Straight or better, gain 1 Ginto.",
    type: "relic",
    item: {
      id: "sarimanok_feather",
      name: "Sarimanok Feather",
      description: "A radiant feather from the mythical bird that brings prosperity. Whenever you play a Straight or better, gain 1 Ginto.",
      emoji: "🦚"
    },
    price: 170,
    currency: "ginto",
    emoji: "🦚"
=======
    emoji: "🗿"
>>>>>>> b3ceebb8
  }
];

// Premium shop items
export const premiumShopItems: ShopItem[] = [
  {
    id: "shop_bargain_talisman",
    name: "Bargain Talisman",
    description: "A gemstone that negotiates with shopkeepers on your behalf. The first shop item you buy each act is free.",
    type: "relic",
    item: {
      id: "bargain_talisman",
      name: "Bargain Talisman",
      description: "A gemstone that negotiates with shopkeepers on your behalf. The first shop item you buy each act is free.",
      emoji: "💎"
    },
    price: 3,
    currency: "diamante",
    emoji: "💎"
  },
  {
<<<<<<< HEAD
    id: "shop_lucky_charm",
    name: "Lucky Charm",
    description: "A mutya jewel that brings fortune to its bearer. Whenever you play a Straight or better, gain 1 Ginto.",
    type: "relic",
    item: {
      id: "lucky_charm",
      name: "Lucky Charm",
      description: "A mutya jewel that brings fortune to its bearer. Whenever you play a Straight or better, gain 1 Ginto.",
      emoji: "🍀"
=======
    id: "shop_kapres_cigar",
    name: "Kapre's Cigar",
    description: "Summon a 5 HP minion at the start of combat. Inspiration: Smoke (Ramos, 1990)",
    type: "relic",
    item: {
      id: "kapres_cigar",
      name: "Kapre's Cigar",
      description: "Summon a 5 HP minion at the start of combat. Inspiration: Smoke (Ramos, 1990)",
      emoji: " Maduro"
>>>>>>> b3ceebb8
    },
    price: 4,
    currency: "diamante",
    emoji: " Maduro"
  },
  {
<<<<<<< HEAD
    id: "shop_echo_ancestors",
    name: "Echo of the Ancestors",
    description: "The whispered wisdom of your forebears that unlocks hidden potential. Enables Five of a Kind poker hands.",
    type: "relic",
    item: {
      id: "echo_ancestors",
      name: "Echo of the Ancestors",
      description: "The whispered wisdom of your forebears that unlocks hidden potential. Enables Five of a Kind poker hands.",
      emoji: "🌟"
=======
    id: "shop_mangangaway_wand",
    name: "Mangangaway Wand",
    description: "Ignore 1 curse card each combat. Inspiration: Hexes (Eugenio, 2001)",
    type: "relic",
    item: {
      id: "mangangaway_wand",
      name: "Mangangaway Wand",
      description: "Ignore 1 curse card each combat. Inspiration: Hexes (Eugenio, 2001)",
      emoji: "🪄"
>>>>>>> b3ceebb8
    },
    price: 5,
    currency: "diamante",
    emoji: "🪄"
  },
  {
<<<<<<< HEAD
    id: "shop_diwatas_crown",
    name: "Diwata's Crown",
    description: "A crown blessed by the benevolent nature spirits. Start each combat with 10 Block and gain 1 temporary Dexterity.",
    type: "relic",
    item: {
      id: "diwatas_crown",
      name: "Diwata's Crown",
      description: "A crown blessed by the benevolent nature spirits. Start each combat with 10 Block and gain 1 temporary Dexterity.",
      emoji: "👑"
=======
    id: "shop_lupa_diwa_shard",
    name: "Lupa Diwa Shard",
    description: "Purify 1 additional card when visiting the shrine. Post-Boss Resolution: 'Hexes lift; earth stirs.'",
    type: "relic",
    item: {
      id: "lupa_diwa_shard",
      name: "Lupa Diwa Shard",
      description: "Purify 1 additional card when visiting the shrine. Post-Boss Resolution: 'Hexes lift; earth stirs.'",
      emoji: "🔶"
>>>>>>> b3ceebb8
    },
    price: 6,
    currency: "diamante",
    emoji: "🔶"
  },
  {
<<<<<<< HEAD
    id: "shop_stone_golem_heart",
    name: "Stone Golem's Heart",
    description: "The eternal heart of an earth guardian. Gain 10 Max HP. At the start of combat, gain 2 Block.",
    type: "relic",
    item: {
      id: "stone_golem_heart",
      name: "Stone Golem's Heart",
      description: "The eternal heart of an earth guardian. Gain 10 Max HP. At the start of combat, gain 2 Block.",
      emoji: "❤️"
=======
    id: "shop_engkanto_whisper",
    name: "Engkanto Whisper",
    description: "When you play a Flush, draw 1 card. Gain 1 curse card.",
    type: "relic",
    item: {
      id: "engkanto_whisper",
      name: "Engkanto Whisper",
      description: "When you play a Flush, draw 1 card. Gain 1 curse card.",
      emoji: "👻"
>>>>>>> b3ceebb8
    },
    price: 3,
    currency: "diamante",
    emoji: "👻"
  },
  {
    id: "shop_bakunawa_scale",
    name: "Bakunawa Scale",
    description: "A scale from the great serpent that devours the moon. Reduces all incoming damage by 1 and gain 5 Max HP.",
    type: "relic",
    item: {
      id: "bakunawa_scale",
      name: "Bakunawa Scale",
      description: "A scale from the great serpent that devours the moon. Reduces all incoming damage by 1 and gain 5 Max HP.",
      emoji: "🌙"
    },
    price: 5,
    currency: "diamante",
    emoji: "🌙"
  },
  {
    id: "shop_tigmamanukan_eye",
    name: "Tigmamanukan's Eye",
    description: "The all-seeing eye of the prophetic bird. Draw 1 additional card at the start of each combat.",
    type: "relic",
    item: {
      id: "tigmamanukan_eye",
      name: "Tigmamanukan's Eye",
      description: "The all-seeing eye of the prophetic bird. Draw 1 additional card at the start of each combat.",
      emoji: "👁️"
    },
    price: 3,
    currency: "diamante",
    emoji: "👁️"
  },
  // Diamante shop items
  {
    id: "shop_crystal_ward",
    name: "Crystal Ward",
    description: "Gain 15 Block at the start of each combat.",
    type: "relic",
    item: {
      id: "crystal_ward",
      name: "Crystal Ward",
      description: "Gain 15 Block at the start of each combat.",
      emoji: "🛡️"
    },
    price: 50,
    currency: "diamante",
    emoji: "🛡️"
  },
  {
    id: "shop_forest_guardians_helm",
    name: "Forest Guardian's Helm",
    description: "Gain 10 Block at the start of each combat. Gain 1 Strength for each different suit in your hand.",
    type: "relic",
    item: {
      id: "forest_guardians_helm",
      name: "Forest Guardian's Helm",
      description: "Gain 10 Block at the start of each combat. Gain 1 Strength for each different suit in your hand.",
      emoji: "⛑️"
    },
    price: 75,
    currency: "diamante",
    emoji: "⛑️"
  }
];

// All shop items combined
export const allShopItems: ShopItem[] = [
  ...shopRelics,
  ...premiumShopItems
];<|MERGE_RESOLUTION|>--- conflicted
+++ resolved
@@ -19,7 +19,6 @@
 // Common shop relics (updated to match Act 1 relics)
 export const shopRelics: ShopItem[] = [
   {
-<<<<<<< HEAD
     id: "shop_earthwardens_plate",
     name: "Earthwarden's Plate",
     description: "Forged from the sacred linga stones of the mountain spirits. Start each combat with 5 Block that cannot be broken by non-attack damage.",
@@ -29,24 +28,12 @@
       name: "Earthwarden's Plate",
       description: "Forged from the sacred linga stones of the mountain spirits. Start each combat with 5 Block that cannot be broken by non-attack damage.",
       emoji: "🛡️"
-=======
-    id: "shop_tikbalangs_hoof",
-    name: "Tikbalang's Hoof",
-    description: "Gain 10% chance to dodge attacks. Inspiration: Trickery (Ramos, 1990)",
-    type: "relic",
-    item: {
-      id: "tikbalangs_hoof",
-      name: "Tikbalang's Hoof",
-      description: "Gain 10% chance to dodge attacks. Inspiration: Trickery (Ramos, 1990)",
-      emoji: "🐴"
->>>>>>> b3ceebb8
     },
     price: 150,
     currency: "ginto",
-    emoji: "🐴"
-  },
-  {
-<<<<<<< HEAD
+    emoji: "🛡️"
+  },
+  {
     id: "shop_swift_wind_agimat",
     name: "Agimat of the Swift Wind",
     description: "A blessed talisman that captures the essence of Tikbalang's speed. Start each combat with 1 additional discard charge.",
@@ -56,24 +43,12 @@
       name: "Agimat of the Swift Wind",
       description: "A blessed talisman that captures the essence of Tikbalang's speed. Start each combat with 1 additional discard charge.",
       emoji: "💨"
-=======
-    id: "shop_balete_root",
-    name: "Balete Root",
-    description: "Gain 2 Block for each Lupa card played. Inspiration: Portals (Samar, 2019)",
-    type: "relic",
-    item: {
-      id: "balete_root",
-      name: "Balete Root",
-      description: "Gain 2 Block for each Lupa card played. Inspiration: Portals (Samar, 2019)",
-      emoji: "🌳"
->>>>>>> b3ceebb8
     },
     price: 120,
     currency: "ginto",
-    emoji: "🌳"
-  },
-  {
-<<<<<<< HEAD
+    emoji: "💨"
+  },
+  {
     id: "shop_ember_fetish",
     name: "Ember Fetish",
     description: "Carved from the heart of a banana tree at midnight and blessed by Apolaki's flame. At the start of your turn, if you have no Block, gain 3 Strength.",
@@ -83,21 +58,10 @@
       name: "Ember Fetish",
       description: "Carved from the heart of a banana tree at midnight and blessed by Apolaki's flame. At the start of your turn, if you have no Block, gain 3 Strength.",
       emoji: "🔥"
-=======
-    id: "shop_sigbin_heart",
-    name: "Sigbin Heart",
-    description: "Deal 5 additional damage when you Burst. Inspiration: Amulets (Eugenio, 2001)",
-    type: "relic",
-    item: {
-      id: "sigbin_heart",
-      name: "Sigbin Heart",
-      description: "Deal 5 additional damage when you Burst. Inspiration: Amulets (Eugenio, 2001)",
-      emoji: "❤️"
->>>>>>> b3ceebb8
     },
     price: 100,
     currency: "ginto",
-    emoji: "❤️"
+    emoji: "🔥"
   },
   {
     id: "shop_umalagad_spirit",
@@ -130,7 +94,6 @@
     emoji: "⚖️"
   },
   {
-<<<<<<< HEAD
     id: "shop_babaylans_talisman",
     name: "Babaylan's Talisman",
     description: "A sacred amulet blessed by the ancient shamans. Your hand is always considered one tier higher when evaluating poker hands.",
@@ -140,24 +103,12 @@
       name: "Babaylan's Talisman",
       description: "A sacred amulet blessed by the ancient shamans. Your hand is always considered one tier higher when evaluating poker hands.",
       emoji: "📿"
-=======
-    id: "shop_forest_wardens_bark",
-    name: "Forest Warden's Bark",
-    description: "Gain 1 Strength for each Hangin card played.",
-    type: "relic",
-    item: {
-      id: "forest_wardens_bark",
-      name: "Forest Warden's Bark",
-      description: "Gain 1 Strength for each Hangin card played.",
-      emoji: "🌿"
->>>>>>> b3ceebb8
     },
     price: 160,
     currency: "ginto",
-    emoji: "🌿"
-  },
-  {
-<<<<<<< HEAD
+    emoji: "📿"
+  },
+  {
     id: "shop_ancestral_blade",
     name: "Ancestral Blade",
     description: "A kampilan blessed by the spirits of your ancestors. Each time you play a Flush, gain 2 temporary Strength.",
@@ -167,24 +118,12 @@
       name: "Ancestral Blade",
       description: "A kampilan blessed by the spirits of your ancestors. Each time you play a Flush, gain 2 temporary Strength.",
       emoji: "⚔️"
-=======
-    id: "shop_wind_dancers_tassel",
-    name: "Wind Dancer's Tassel",
-    description: "Gain 1 additional discard charge each combat.",
-    type: "relic",
-    item: {
-      id: "wind_dancers_tassel",
-      name: "Wind Dancer's Tassel",
-      description: "Gain 1 additional discard charge each combat.",
-      emoji: "🎐"
->>>>>>> b3ceebb8
     },
     price: 140,
     currency: "ginto",
-    emoji: "🎐"
-  },
-  {
-<<<<<<< HEAD
+    emoji: "⚔️"
+  },
+  {
     id: "shop_tidal_amulet",
     name: "Tidal Amulet",
     description: "An enchanted piece of coral that pulses with the rhythm of the sea. At the end of your turn, heal 2 HP for each card in your hand.",
@@ -194,21 +133,9 @@
       name: "Tidal Amulet",
       description: "An enchanted piece of coral that pulses with the rhythm of the sea. At the end of your turn, heal 2 HP for each card in your hand.",
       emoji: "🌊"
-=======
-    id: "shop_anito_stone",
-    name: "Anito Stone",
-    description: "At the start of combat, gain Block equal to 3 times the number of different suits in your hand.",
-    type: "relic",
-    item: {
-      id: "anito_stone",
-      name: "Anito Stone",
-      description: "At the start of combat, gain Block equal to 3 times the number of different suits in your hand.",
-      emoji: "🗿"
->>>>>>> b3ceebb8
     },
     price: 180,
     currency: "ginto",
-<<<<<<< HEAD
     emoji: "🌊"
   },
   {
@@ -225,9 +152,6 @@
     price: 170,
     currency: "ginto",
     emoji: "🦚"
-=======
-    emoji: "🗿"
->>>>>>> b3ceebb8
   }
 ];
 
@@ -249,7 +173,6 @@
     emoji: "💎"
   },
   {
-<<<<<<< HEAD
     id: "shop_lucky_charm",
     name: "Lucky Charm",
     description: "A mutya jewel that brings fortune to its bearer. Whenever you play a Straight or better, gain 1 Ginto.",
@@ -259,24 +182,12 @@
       name: "Lucky Charm",
       description: "A mutya jewel that brings fortune to its bearer. Whenever you play a Straight or better, gain 1 Ginto.",
       emoji: "🍀"
-=======
-    id: "shop_kapres_cigar",
-    name: "Kapre's Cigar",
-    description: "Summon a 5 HP minion at the start of combat. Inspiration: Smoke (Ramos, 1990)",
-    type: "relic",
-    item: {
-      id: "kapres_cigar",
-      name: "Kapre's Cigar",
-      description: "Summon a 5 HP minion at the start of combat. Inspiration: Smoke (Ramos, 1990)",
-      emoji: " Maduro"
->>>>>>> b3ceebb8
     },
     price: 4,
     currency: "diamante",
-    emoji: " Maduro"
-  },
-  {
-<<<<<<< HEAD
+    emoji: "🍀"
+  },
+  {
     id: "shop_echo_ancestors",
     name: "Echo of the Ancestors",
     description: "The whispered wisdom of your forebears that unlocks hidden potential. Enables Five of a Kind poker hands.",
@@ -286,24 +197,12 @@
       name: "Echo of the Ancestors",
       description: "The whispered wisdom of your forebears that unlocks hidden potential. Enables Five of a Kind poker hands.",
       emoji: "🌟"
-=======
-    id: "shop_mangangaway_wand",
-    name: "Mangangaway Wand",
-    description: "Ignore 1 curse card each combat. Inspiration: Hexes (Eugenio, 2001)",
-    type: "relic",
-    item: {
-      id: "mangangaway_wand",
-      name: "Mangangaway Wand",
-      description: "Ignore 1 curse card each combat. Inspiration: Hexes (Eugenio, 2001)",
-      emoji: "🪄"
->>>>>>> b3ceebb8
     },
     price: 5,
     currency: "diamante",
-    emoji: "🪄"
-  },
-  {
-<<<<<<< HEAD
+    emoji: "🌟"
+  },
+  {
     id: "shop_diwatas_crown",
     name: "Diwata's Crown",
     description: "A crown blessed by the benevolent nature spirits. Start each combat with 10 Block and gain 1 temporary Dexterity.",
@@ -313,24 +212,12 @@
       name: "Diwata's Crown",
       description: "A crown blessed by the benevolent nature spirits. Start each combat with 10 Block and gain 1 temporary Dexterity.",
       emoji: "👑"
-=======
-    id: "shop_lupa_diwa_shard",
-    name: "Lupa Diwa Shard",
-    description: "Purify 1 additional card when visiting the shrine. Post-Boss Resolution: 'Hexes lift; earth stirs.'",
-    type: "relic",
-    item: {
-      id: "lupa_diwa_shard",
-      name: "Lupa Diwa Shard",
-      description: "Purify 1 additional card when visiting the shrine. Post-Boss Resolution: 'Hexes lift; earth stirs.'",
-      emoji: "🔶"
->>>>>>> b3ceebb8
     },
     price: 6,
     currency: "diamante",
-    emoji: "🔶"
-  },
-  {
-<<<<<<< HEAD
+    emoji: "👑"
+  },
+  {
     id: "shop_stone_golem_heart",
     name: "Stone Golem's Heart",
     description: "The eternal heart of an earth guardian. Gain 10 Max HP. At the start of combat, gain 2 Block.",
@@ -340,21 +227,10 @@
       name: "Stone Golem's Heart",
       description: "The eternal heart of an earth guardian. Gain 10 Max HP. At the start of combat, gain 2 Block.",
       emoji: "❤️"
-=======
-    id: "shop_engkanto_whisper",
-    name: "Engkanto Whisper",
-    description: "When you play a Flush, draw 1 card. Gain 1 curse card.",
-    type: "relic",
-    item: {
-      id: "engkanto_whisper",
-      name: "Engkanto Whisper",
-      description: "When you play a Flush, draw 1 card. Gain 1 curse card.",
-      emoji: "👻"
->>>>>>> b3ceebb8
     },
     price: 3,
     currency: "diamante",
-    emoji: "👻"
+    emoji: "❤️"
   },
   {
     id: "shop_bakunawa_scale",
